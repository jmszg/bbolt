package bbolt

import (
	"fmt"
	"io"
	"os"
	"sort"
	"strings"
	"sync/atomic"
	"time"
	"unsafe"
)

// txid represents the internal transaction identifier.
type txid uint64

// Tx represents a read-only or read/write transaction on the database.
// Read-only transactions can be used for retrieving values for keys and creating cursors.
// Read/write transactions can create and remove buckets and create and remove keys.
//
// IMPORTANT: You must commit or rollback transactions when you are done with
// them. Pages can not be reclaimed by the writer until no more transactions
// are using them. A long running read transaction can cause the database to
// quickly grow.
// 表示数据库的一个只读或者读写事务。
// 只读事务可以用于检索值或者创建游标。
// 读/写事务可以创建和删除存储桶以及创建和删除键值
// 用来进行提交和回滚事务，在事务使用页的时候页不能回收，长时间的运行读事务会导致数据库快速增长。
type Tx struct {
	// 用于判断是读事务还是写事务
	writable bool
	// 标记一个事务在业务回调函数中不能手动提交
	managed bool
	// 当前事务相关的数据库引用
	db *DB
	// 当前事务相关的元数据信息
	meta *meta
	// 事务相关的桶
	root Bucket
	// 事务相关的页
	pages map[pgid]*page
	// 状态信息统计
	stats TxStats
	// 提交回调函数
	commitHandlers []func()

	// WriteFlag specifies the flag for write-related methods like WriteTo().
	// Tx opens the database file with the specified flag to copy the data.
	//
	// By default, the flag is unset, which works well for mostly in-memory
	// workloads. For databases that are much larger than available RAM,
	// set the flag to syscall.O_DIRECT to avoid trashing the page cache.
	// 指定相关写入方法的标识
	// tx 根据指定的标识打开相关的数据库文件，复制数据。
	// 默认，这个标识未设置，这适用于大多数内存负载，对于比可用内存大的多的数据库，设置syscall.O_DIRECT标识避免页缓存的破坏。
	WriteFlag int
}

// init initializes the transaction.
// 根据db初始化事务
func (tx *Tx) init(db *DB) {
	// 指向当前开启事务的db
	tx.db = db
	// 清空当前事务的页引用
	tx.pages = nil

	// Copy the meta page since it can be changed by the writer.
	// 拷贝db的元数据信息
	tx.meta = &meta{}
	db.meta().copy(tx.meta)

	// Copy over the root bucket.
	// 根据当期事务初始化一个新桶作为根
	tx.root = newBucket(tx)
	tx.root.bucket = &bucket{}
	// 初始化事务的桶的内容
	*tx.root.bucket = tx.meta.root

	// Increment the transaction id and add a page cache for writable transactions.
	// 如果为可写事务，创建页指针缓存，设置事务元数据的事务id
	if tx.writable {
		tx.pages = make(map[pgid]*page)
		tx.meta.txid += txid(1)
	}
}

// ID returns the transaction id.
// 返回事务id
func (tx *Tx) ID() int {
	return int(tx.meta.txid)
}

// DB returns a reference to the database that created the transaction.
// 返回事务引用的db
func (tx *Tx) DB() *DB {
	return tx.db
}

// Size returns current database size in bytes as seen by this transaction.
// 返回当前事务范围内的数据库的数据大小
func (tx *Tx) Size() int64 {
	return int64(tx.meta.pgid) * int64(tx.db.pageSize)
}

// Writable returns whether the transaction can perform write operations.
// 返回事务是否能执行写操作
func (tx *Tx) Writable() bool {
	return tx.writable
}

// Cursor creates a cursor associated with the root bucket.
// All items in the cursor will return a nil value because all root bucket keys point to buckets.
// The cursor is only valid as long as the transaction is open.
// Do not use a cursor after the transaction is closed.
// 创建一个和根存储桶相关的游标
func (tx *Tx) Cursor() *Cursor {
	return tx.root.Cursor()
}

// Stats retrieves a copy of the current transaction statistics.
// 返回当前事务的统计信息
func (tx *Tx) Stats() TxStats {
	return tx.stats
}

// Bucket retrieves a bucket by name.
// Returns nil if the bucket does not exist.
// The bucket instance is only valid for the lifetime of the transaction.
// 根据name返回一个bucket
func (tx *Tx) Bucket(name []byte) *Bucket {
	return tx.root.Bucket(name)
}

// CreateBucket creates a new bucket.
// Returns an error if the bucket already exists, if the bucket name is blank, or if the bucket name is too long.
// The bucket instance is only valid for the lifetime of the transaction.
// 创建一个新的bucket
func (tx *Tx) CreateBucket(name []byte) (*Bucket, error) {
	return tx.root.CreateBucket(name)
}

// CreateBucketIfNotExists creates a new bucket if it doesn't already exist.
// Returns an error if the bucket name is blank, or if the bucket name is too long.
// The bucket instance is only valid for the lifetime of the transaction.
// 如果bucket不存在，创建一个新的
func (tx *Tx) CreateBucketIfNotExists(name []byte) (*Bucket, error) {
	return tx.root.CreateBucketIfNotExists(name)
}

// DeleteBucket deletes a bucket.
// Returns an error if the bucket cannot be found or if the key represents a non-bucket value.
// 删除一个bucket
func (tx *Tx) DeleteBucket(name []byte) error {
	return tx.root.DeleteBucket(name)
}

// ForEach executes a function for each bucket in the root.
// If the provided function returns an error then the iteration is stopped and
// the error is returned to the caller.
// 遍历桶并执行注入的函数
func (tx *Tx) ForEach(fn func(name []byte, b *Bucket) error) error {
	return tx.root.ForEach(func(k, v []byte) error {
		return fn(k, tx.root.Bucket(k))
	})
}

// OnCommit adds a handler function to be executed after the transaction successfully commits.
// 添加一个事务commit成功处理函数
func (tx *Tx) OnCommit(fn func()) {
	tx.commitHandlers = append(tx.commitHandlers, fn)
}

// Commit writes all changes to disk and updates the meta page.
// Returns an error if a disk write error occurs, or if Commit is
// called on a read-only transaction.
// 刷新改动数据到磁盘，并更新元数据页信息
func (tx *Tx) Commit() error {
	_assert(!tx.managed, "managed tx commit not allowed")
	if tx.db == nil {
		// 如果数据库关闭了返回ErrTxClosed
		return ErrTxClosed
	} else if !tx.writable {
		// 如果是不可读写的返回ErrTxNotWritable
		return ErrTxNotWritable
	}

	// TODO(benbjohnson): Use vectorized I/O to write out dirty pages.

	// Rebalance nodes which have had deletions.
	// 开始计时
	var startTime = time.Now()
	// 平衡有删除数据的节点
	tx.root.rebalance()
	if tx.stats.GetRebalance() > 0 {
		tx.stats.IncRebalanceTime(time.Since(startTime))
	}

	opgid := tx.meta.pgid

	// spill data onto dirty pages.
	// 复制脏数据到脏页
	startTime = time.Now()
	if err := tx.root.spill(); err != nil {
		tx.rollback()
		return err
	}
	tx.stats.IncSpillTime(time.Since(startTime))

	// Free the old root bucket.
	// 释放老的bucket
	tx.meta.root.root = tx.root.root

	// Free the old freelist because commit writes out a fresh freelist.
	// 释放老的空闲列表，因为提交写出一个新的空闲列表
	if tx.meta.freelist != pgidNoFreelist {
		tx.db.freelist.free(tx.meta.txid, tx.db.page(tx.meta.freelist))
	}

	if !tx.db.NoFreelistSync {
		err := tx.commitFreelist()
		if err != nil {
			return err
		}
	} else {
		tx.meta.freelist = pgidNoFreelist
	}

	// If the high water mark has moved up then attempt to grow the database.
	if tx.meta.pgid > opgid {
		if err := tx.db.grow(int(tx.meta.pgid+1) * tx.db.pageSize); err != nil {
			tx.rollback()
			return err
		}
	}

	// Write dirty pages to disk.
	// 刷新脏数据到磁盘
	startTime = time.Now()
	if err := tx.write(); err != nil {
		tx.rollback()
		return err
	}

	// If strict mode is enabled then perform a consistency check.
	// 如果启用了严格模式，执行一致性校验
	if tx.db.StrictMode {
		ch := tx.Check()
		var errs []string
		for {
			err, ok := <-ch
			if !ok {
				break
			}
			errs = append(errs, err.Error())
		}
		if len(errs) > 0 {
			panic("check fail: " + strings.Join(errs, "\n"))
		}
	}

	// Write meta to disk.
	// 元数据信息刷盘
	if err := tx.writeMeta(); err != nil {
		tx.rollback()
		return err
	}
	tx.stats.IncWriteTime(time.Since(startTime))

	// Finalize the transaction.
	// 关闭事务
	tx.close()

	// Execute commit handlers now that the locks have been removed.
	// 执行提交处理函数，现在锁已经被移除
	for _, fn := range tx.commitHandlers {
		fn()
	}

	return nil
}

// 提交空闲列表
func (tx *Tx) commitFreelist() error {
	// Allocate new pages for the new free list. This will overestimate
	// the size of the freelist but not underestimate the size (which would be bad).
<<<<<<< HEAD
	opgid := tx.meta.pgid
	// 为新页创建内存空间
=======
>>>>>>> eb39e4c9
	p, err := tx.allocate((tx.db.freelist.size() / tx.db.pageSize) + 1)
	if err != nil {
		tx.rollback()
		return err
	}
	if err := tx.db.freelist.write(p); err != nil {
		tx.rollback()
		return err
	}
	tx.meta.freelist = p.id

	return nil
}

// Rollback closes the transaction and ignores all previous updates. Read-only
// transactions must be rolled back and not committed.
// 关闭事务，并且忽略所有的先前更新，只读事务必须回滚，不能提交。
func (tx *Tx) Rollback() error {
	_assert(!tx.managed, "managed tx rollback not allowed")
	if tx.db == nil {
		return ErrTxClosed
	}
	tx.nonPhysicalRollback()
	return nil
}

// nonPhysicalRollback is called when user calls Rollback directly, in this case we do not need to reload the free pages from disk.
// 非物理回滚，当用户直接调用rollback，这种情况不需要从磁盘加载空闲页
func (tx *Tx) nonPhysicalRollback() {
	if tx.db == nil {
		return
	}
	if tx.writable {
		tx.db.freelist.rollback(tx.meta.txid)
	}
	tx.close()
}

// rollback needs to reload the free pages from disk in case some system error happens like fsync error.
// 一些系统错误发送的情况则需要从磁盘从新加载页数据
func (tx *Tx) rollback() {
	if tx.db == nil {
		return
	}
	if tx.writable {
		// 恢复暂缓的缓存
		tx.db.freelist.rollback(tx.meta.txid)
<<<<<<< HEAD
		if !tx.db.hasSyncedFreelist() {
			// Reconstruct free page list by scanning the DB to get the whole free page list.
			// Note: scaning the whole db is heavy if your db size is large in NoSyncFreeList mode.
			tx.db.freelist.noSyncReload(tx.db.freepages())
		} else {
			// Read free page list from freelist page.
			// 从mate数据中恢复freelist
			tx.db.freelist.reload(tx.db.page(tx.db.meta().freelist))
=======
		// When mmap fails, the `data`, `dataref` and `datasz` may be reset to
		// zero values, and there is no way to reload free page IDs in this case.
		if tx.db.data != nil {
			if !tx.db.hasSyncedFreelist() {
				// Reconstruct free page list by scanning the DB to get the whole free page list.
				// Note: scaning the whole db is heavy if your db size is large in NoSyncFreeList mode.
				tx.db.freelist.noSyncReload(tx.db.freepages())
			} else {
				// Read free page list from freelist page.
				tx.db.freelist.reload(tx.db.page(tx.db.meta().freelist))
			}
>>>>>>> eb39e4c9
		}
	}
	tx.close()
}

// 事务关闭
func (tx *Tx) close() {
	if tx.db == nil {
		return
	}
	if tx.writable {
		// Grab freelist stats.
		var freelistFreeN = tx.db.freelist.free_count()
		var freelistPendingN = tx.db.freelist.pending_count()
		var freelistAlloc = tx.db.freelist.size()

		// Remove transaction ref & writer lock.
		// 释放进行读写操作的读写锁
		tx.db.rwtx = nil
		tx.db.rwlock.Unlock()

		// Merge statistics.
		tx.db.statlock.Lock()
		tx.db.stats.FreePageN = freelistFreeN
		tx.db.stats.PendingPageN = freelistPendingN
		tx.db.stats.FreeAlloc = (freelistFreeN + freelistPendingN) * tx.db.pageSize
		tx.db.stats.FreelistInuse = freelistAlloc
		tx.db.stats.TxStats.add(&tx.stats)
		tx.db.statlock.Unlock()
	} else {
		// 删除当前只读事务tx
		tx.db.removeTx(tx)
	}

	// Clear all references.
	// 清理所有引用
	tx.db = nil
	tx.meta = nil
	tx.root = Bucket{tx: tx}
	tx.pages = nil
}

// Copy writes the entire database to a writer.
// This function exists for backwards compatibility.
//
// Deprecated; Use WriteTo() instead.
// 整个数据库写入writer
func (tx *Tx) Copy(w io.Writer) error {
	_, err := tx.WriteTo(w)
	return err
}

// WriteTo writes the entire database to a writer.
// If err == nil then exactly tx.Size() bytes will be written into the writer.
func (tx *Tx) WriteTo(w io.Writer) (n int64, err error) {
	// Attempt to open reader with WriteFlag
	f, err := tx.db.openFile(tx.db.path, os.O_RDONLY|tx.WriteFlag, 0)
	if err != nil {
		return 0, err
	}
	defer func() {
		if cerr := f.Close(); err == nil {
			err = cerr
		}
	}()

	// Generate a meta page. We use the same page data for both meta pages.
	buf := make([]byte, tx.db.pageSize)
	page := (*page)(unsafe.Pointer(&buf[0]))
	page.flags = metaPageFlag
	*page.meta() = *tx.meta

	// Write meta 0.
	page.id = 0
	page.meta().checksum = page.meta().sum64()
	nn, err := w.Write(buf)
	n += int64(nn)
	if err != nil {
		return n, fmt.Errorf("meta 0 copy: %s", err)
	}

	// Write meta 1 with a lower transaction id.
	page.id = 1
	page.meta().txid -= 1
	page.meta().checksum = page.meta().sum64()
	nn, err = w.Write(buf)
	n += int64(nn)
	if err != nil {
		return n, fmt.Errorf("meta 1 copy: %s", err)
	}

	// Move past the meta pages in the file.
	if _, err := f.Seek(int64(tx.db.pageSize*2), io.SeekStart); err != nil {
		return n, fmt.Errorf("seek: %s", err)
	}

	// Copy data pages.
	wn, err := io.CopyN(w, f, tx.Size()-int64(tx.db.pageSize*2))
	n += wn
	if err != nil {
		return n, err
	}

	return n, nil
}

// CopyFile copies the entire database to file at the given path.
// A reader transaction is maintained during the copy so it is safe to continue
// using the database while a copy is in progress.
// 复制整个数据库到指定的文件
func (tx *Tx) CopyFile(path string, mode os.FileMode) error {
	f, err := tx.db.openFile(path, os.O_RDWR|os.O_CREATE|os.O_TRUNC, mode)
	if err != nil {
		return err
	}

	_, err = tx.WriteTo(f)
	if err != nil {
		_ = f.Close()
		return err
	}
	return f.Close()
}

<<<<<<< HEAD
// Check performs several consistency checks on the database for this transaction.
// An error is returned if any inconsistency is found.
//
// It can be safely run concurrently on a writable transaction. However, this
// incurs a high cost for large databases and databases with a lot of subbuckets
// because of caching. This overhead can be removed if running on a read-only
// transaction, however, it is not safe to execute other writer transactions at
// the same time.
// 检测数据库事务的一致性
func (tx *Tx) Check() <-chan error {
	ch := make(chan error)
	go tx.check(ch)
	return ch
}

func (tx *Tx) check(ch chan error) {
	// Force loading free list if opened in ReadOnly mode.
	tx.db.loadFreelist()

	// Check if any pages are double freed.
	freed := make(map[pgid]bool)
	all := make([]pgid, tx.db.freelist.count())
	tx.db.freelist.copyall(all)
	for _, id := range all {
		if freed[id] {
			ch <- fmt.Errorf("page %d: already freed", id)
		}
		freed[id] = true
	}

	// Track every reachable page.
	reachable := make(map[pgid]*page)
	reachable[0] = tx.page(0) // meta0
	reachable[1] = tx.page(1) // meta1
	if tx.meta.freelist != pgidNoFreelist {
		for i := uint32(0); i <= tx.page(tx.meta.freelist).overflow; i++ {
			reachable[tx.meta.freelist+pgid(i)] = tx.page(tx.meta.freelist)
		}
	}

	// Recursively check buckets.
	tx.checkBucket(&tx.root, reachable, freed, ch)

	// Ensure all pages below high water mark are either reachable or freed.
	for i := pgid(0); i < tx.meta.pgid; i++ {
		_, isReachable := reachable[i]
		if !isReachable && !freed[i] {
			ch <- fmt.Errorf("page %d: unreachable unfreed", int(i))
		}
	}

	// Close the channel to signal completion.
	close(ch)
}

func (tx *Tx) checkBucket(b *Bucket, reachable map[pgid]*page, freed map[pgid]bool, ch chan error) {
	// Ignore inline buckets.
	// 忽略内敛桶
	if b.root == 0 {
		return
	}

	// Check every page used by this bucket.
	b.tx.forEachPage(b.root, func(p *page, _ int, stack []pgid) {
		if p.id > tx.meta.pgid {
			ch <- fmt.Errorf("page %d: out of bounds: %d (stack: %v)", int(p.id), int(b.tx.meta.pgid), stack)
		}

		// Ensure each page is only referenced once.
		for i := pgid(0); i <= pgid(p.overflow); i++ {
			var id = p.id + i
			if _, ok := reachable[id]; ok {
				ch <- fmt.Errorf("page %d: multiple references (stack: %v)", int(id), stack)
			}
			reachable[id] = p
		}

		// We should only encounter un-freed leaf and branch pages.
		if freed[p.id] {
			ch <- fmt.Errorf("page %d: reachable freed", int(p.id))
		} else if (p.flags&branchPageFlag) == 0 && (p.flags&leafPageFlag) == 0 {
			ch <- fmt.Errorf("page %d: invalid type: %s (stack: %v)", int(p.id), p.typ(), stack)
		}
	})

	// Check each bucket within this bucket.
	_ = b.ForEachBucket(func(k []byte) error {
		if child := b.Bucket(k); child != nil {
			tx.checkBucket(child, reachable, freed, ch)
		}
		return nil
	})
}

=======
>>>>>>> eb39e4c9
// allocate returns a contiguous block of memory starting at a given page.
// 根据当前事务返回一个连续的内存块
func (tx *Tx) allocate(count int) (*page, error) {
	// 获取给定页的连续内存块
	p, err := tx.db.allocate(tx.meta.txid, count)
	if err != nil {
		return nil, err
	}

	// Save to our page cache.
	// 缓存页
	tx.pages[p.id] = p

	// Update statistics.
	// 更新统计信息
	tx.stats.IncPageCount(int64(count))
	tx.stats.IncPageAlloc(int64(count * tx.db.pageSize))

	return p, nil
}

// write writes any dirty pages to disk.
func (tx *Tx) write() error {
	// Sort pages by id.
	pages := make(pages, 0, len(tx.pages))
	for _, p := range tx.pages {
		pages = append(pages, p)
	}
	// Clear out page cache early.
	tx.pages = make(map[pgid]*page)
	sort.Sort(pages)

	// Write pages to disk in order.
	for _, p := range pages {
		rem := (uint64(p.overflow) + 1) * uint64(tx.db.pageSize)
		offset := int64(p.id) * int64(tx.db.pageSize)
		var written uintptr

		// Write out page in "max allocation" sized chunks.
		for {
			sz := rem
			if sz > maxAllocSize-1 {
				sz = maxAllocSize - 1
			}
			buf := unsafeByteSlice(unsafe.Pointer(p), written, 0, int(sz))

			if _, err := tx.db.ops.writeAt(buf, offset); err != nil {
				return err
			}

			// Update statistics.
			tx.stats.IncWrite(1)

			// Exit inner for loop if we've written all the chunks.
			rem -= sz
			if rem == 0 {
				break
			}

			// Otherwise move offset forward and move pointer to next chunk.
			offset += int64(sz)
			written += uintptr(sz)
		}
	}

	// Ignore file sync if flag is set on DB.
	if !tx.db.NoSync || IgnoreNoSync {
		if err := fdatasync(tx.db); err != nil {
			return err
		}
	}

	// Put small pages back to page pool.
	for _, p := range pages {
		// Ignore page sizes over 1 page.
		// These are allocated using make() instead of the page pool.
		if int(p.overflow) != 0 {
			continue
		}

		buf := unsafeByteSlice(unsafe.Pointer(p), 0, 0, tx.db.pageSize)

		// See https://go.googlesource.com/go/+/f03c9202c43e0abb130669852082117ca50aa9b1
		for i := range buf {
			buf[i] = 0
		}
		tx.db.pagePool.Put(buf) //nolint:staticcheck
	}

	return nil
}

// writeMeta writes the meta to the disk.
func (tx *Tx) writeMeta() error {
	// Create a temporary buffer for the meta page.
	buf := make([]byte, tx.db.pageSize)
	p := tx.db.pageInBuffer(buf, 0)
	tx.meta.write(p)

	// Write the meta page to file.
	if _, err := tx.db.ops.writeAt(buf, int64(p.id)*int64(tx.db.pageSize)); err != nil {
		return err
	}
	if !tx.db.NoSync || IgnoreNoSync {
		if err := fdatasync(tx.db); err != nil {
			return err
		}
	}

	// Update statistics.
	tx.stats.IncWrite(1)

	return nil
}

// page returns a reference to the page with a given id.
// If page has been written to then a temporary buffered page is returned.
// 根据给定的id返回当前事务page的一个引用
func (tx *Tx) page(id pgid) *page {
	// Check the dirty pages first.
	if tx.pages != nil {
		if p, ok := tx.pages[id]; ok {
			// 检测页类型是否是合法页类型
			p.fastCheck(id)
			return p
		}
	}

	// Otherwise return directly from the mmap.
	// 否则从文件内存映射中获取一个页
	p := tx.db.page(id)
	p.fastCheck(id)
	return p
}

// forEachPage iterates over every page within a given page and executes a function.
func (tx *Tx) forEachPage(pgidnum pgid, fn func(*page, int, []pgid)) {
	stack := make([]pgid, 10)
	stack[0] = pgidnum
	tx.forEachPageInternal(stack[:1], fn)
}

func (tx *Tx) forEachPageInternal(pgidstack []pgid, fn func(*page, int, []pgid)) {
	p := tx.page(pgidstack[len(pgidstack)-1])

	// Execute function.
	fn(p, len(pgidstack)-1, pgidstack)

	// Recursively loop over children.
	if (p.flags & branchPageFlag) != 0 {
		for i := 0; i < int(p.count); i++ {
			elem := p.branchPageElement(uint16(i))
			tx.forEachPageInternal(append(pgidstack, elem.pgid), fn)
		}
	}
}

// Page returns page information for a given page number.
// This is only safe for concurrent use when used by a writable transaction.
// 根据页id返回事务的页信息
func (tx *Tx) Page(id int) (*PageInfo, error) {
	if tx.db == nil {
		return nil, ErrTxClosed
	} else if pgid(id) >= tx.meta.pgid {
		return nil, nil
	}

	if tx.db.freelist == nil {
		return nil, ErrFreePagesNotLoaded
	}

	// Build the page info.
	// 构建页信息
	p := tx.db.page(pgid(id))
	info := &PageInfo{
		ID:            id,
		Count:         int(p.count),
		OverflowCount: int(p.overflow),
	}

	// Determine the type (or if it's free).
	// 检查页是否空闲
	if tx.db.freelist.freed(pgid(id)) {
		info.Type = "free"
	} else {
		info.Type = p.typ()
	}

	return info, nil
}

// TxStats represents statistics about the actions performed by the transaction.
// 表示事务执行时的操作统计信息。
type TxStats struct {
	// Page statistics.
	//
	// DEPRECATED: Use GetPageCount() or IncPageCount()
	// 分配的页数量统计，使用GetPageCount() 或者 IncPageCount()操作
	PageCount int64 // number of page allocations
	// DEPRECATED: Use GetPageAlloc() or IncPageAlloc()
	// 分配的页的字节数统计
	PageAlloc int64 // total bytes allocated

	// Cursor statistics.
	//
	// DEPRECATED: Use GetCursorCount() or IncCursorCount()
	// 游标数量统计
	CursorCount int64 // number of cursors created

	// Node statistics
	//
	// DEPRECATED: Use GetNodeCount() or IncNodeCount()
	// 节点数统计
	NodeCount int64 // number of node allocations
	// DEPRECATED: Use GetNodeDeref() or IncNodeDeref()
	// 间接引用的节点数统计
	NodeDeref int64 // number of node dereferences

	// Rebalance statistics.
	//
	// DEPRECATED: Use GetRebalance() or IncRebalance()
	// 平衡的节点数统计
	Rebalance int64 // number of node rebalances
	// DEPRECATED: Use GetRebalanceTime() or IncRebalanceTime()
	// 平衡花费的实际统计
	RebalanceTime time.Duration // total time spent rebalancing

	// Split/Spill statistics.
	//
	// DEPRECATED: Use GetSplit() or IncSplit()
	// 节点分裂数统计
	Split int64 // number of nodes split
	// DEPRECATED: Use GetSpill() or IncSpill()
	// 溢出的节点数统计
	Spill int64 // number of nodes spilled
	// DEPRECATED: Use GetSpillTime() or IncSpillTime()
	// 溢出处理花费的时间统计
	SpillTime time.Duration // total time spent spilling

	// Write statistics.
	//
	// DEPRECATED: Use GetWrite() or IncWrite()
	// 写入的数量统计
	Write int64 // number of writes performed
	// DEPRECATED: Use GetWriteTime() or IncWriteTime()
	// 写入花费的时间统计
	WriteTime time.Duration // total time spent writing to disk
}

func (s *TxStats) add(other *TxStats) {
	s.IncPageCount(other.GetPageCount())
	s.IncPageAlloc(other.GetPageAlloc())
	s.IncCursorCount(other.GetCursorCount())
	s.IncNodeCount(other.GetNodeCount())
	s.IncNodeDeref(other.GetNodeDeref())
	s.IncRebalance(other.GetRebalance())
	s.IncRebalanceTime(other.GetRebalanceTime())
	s.IncSplit(other.GetSplit())
	s.IncSpill(other.GetSpill())
	s.IncSpillTime(other.GetSpillTime())
	s.IncWrite(other.GetWrite())
	s.IncWriteTime(other.GetWriteTime())
}

// Sub calculates and returns the difference between two sets of transaction stats.
// This is useful when obtaining stats at two different points and time and
// you need the performance counters that occurred within that time span.
func (s *TxStats) Sub(other *TxStats) TxStats {
	var diff TxStats
	diff.PageCount = s.GetPageCount() - other.GetPageCount()
	diff.PageAlloc = s.GetPageAlloc() - other.GetPageAlloc()
	diff.CursorCount = s.GetCursorCount() - other.GetCursorCount()
	diff.NodeCount = s.GetNodeCount() - other.GetNodeCount()
	diff.NodeDeref = s.GetNodeDeref() - other.GetNodeDeref()
	diff.Rebalance = s.GetRebalance() - other.GetRebalance()
	diff.RebalanceTime = s.GetRebalanceTime() - other.GetRebalanceTime()
	diff.Split = s.GetSplit() - other.GetSplit()
	diff.Spill = s.GetSpill() - other.GetSpill()
	diff.SpillTime = s.GetSpillTime() - other.GetSpillTime()
	diff.Write = s.GetWrite() - other.GetWrite()
	diff.WriteTime = s.GetWriteTime() - other.GetWriteTime()
	return diff
}

// GetPageCount returns PageCount atomically.
func (s *TxStats) GetPageCount() int64 {
	return atomic.LoadInt64(&s.PageCount)
}

// IncPageCount increases PageCount atomically and returns the new value.
func (s *TxStats) IncPageCount(delta int64) int64 {
	return atomic.AddInt64(&s.PageCount, delta)
}

// GetPageAlloc returns PageAlloc atomically.
func (s *TxStats) GetPageAlloc() int64 {
	return atomic.LoadInt64(&s.PageAlloc)
}

// IncPageAlloc increases PageAlloc atomically and returns the new value.
func (s *TxStats) IncPageAlloc(delta int64) int64 {
	return atomic.AddInt64(&s.PageAlloc, delta)
}

// GetCursorCount returns CursorCount atomically.
func (s *TxStats) GetCursorCount() int64 {
	return atomic.LoadInt64(&s.CursorCount)
}

// IncCursorCount increases CursorCount atomically and return the new value.
func (s *TxStats) IncCursorCount(delta int64) int64 {
	return atomic.AddInt64(&s.CursorCount, delta)
}

// GetNodeCount returns NodeCount atomically.
func (s *TxStats) GetNodeCount() int64 {
	return atomic.LoadInt64(&s.NodeCount)
}

// IncNodeCount increases NodeCount atomically and returns the new value.
func (s *TxStats) IncNodeCount(delta int64) int64 {
	return atomic.AddInt64(&s.NodeCount, delta)
}

// GetNodeDeref returns NodeDeref atomically.
func (s *TxStats) GetNodeDeref() int64 {
	return atomic.LoadInt64(&s.NodeDeref)
}

// IncNodeDeref increases NodeDeref atomically and returns the new value.
func (s *TxStats) IncNodeDeref(delta int64) int64 {
	return atomic.AddInt64(&s.NodeDeref, delta)
}

// GetRebalance returns Rebalance atomically.
func (s *TxStats) GetRebalance() int64 {
	return atomic.LoadInt64(&s.Rebalance)
}

// IncRebalance increases Rebalance atomically and returns the new value.
func (s *TxStats) IncRebalance(delta int64) int64 {
	return atomic.AddInt64(&s.Rebalance, delta)
}

// GetRebalanceTime returns RebalanceTime atomically.
func (s *TxStats) GetRebalanceTime() time.Duration {
	return atomicLoadDuration(&s.RebalanceTime)
}

// IncRebalanceTime increases RebalanceTime atomically and returns the new value.
func (s *TxStats) IncRebalanceTime(delta time.Duration) time.Duration {
	return atomicAddDuration(&s.RebalanceTime, delta)
}

// GetSplit returns Split atomically.
func (s *TxStats) GetSplit() int64 {
	return atomic.LoadInt64(&s.Split)
}

// IncSplit increases Split atomically and returns the new value.
func (s *TxStats) IncSplit(delta int64) int64 {
	return atomic.AddInt64(&s.Split, delta)
}

// GetSpill returns Spill atomically.
func (s *TxStats) GetSpill() int64 {
	return atomic.LoadInt64(&s.Spill)
}

// IncSpill increases Spill atomically and returns the new value.
func (s *TxStats) IncSpill(delta int64) int64 {
	return atomic.AddInt64(&s.Spill, delta)
}

// GetSpillTime returns SpillTime atomically.
func (s *TxStats) GetSpillTime() time.Duration {
	return atomicLoadDuration(&s.SpillTime)
}

// IncSpillTime increases SpillTime atomically and returns the new value.
func (s *TxStats) IncSpillTime(delta time.Duration) time.Duration {
	return atomicAddDuration(&s.SpillTime, delta)
}

// GetWrite returns Write atomically.
func (s *TxStats) GetWrite() int64 {
	return atomic.LoadInt64(&s.Write)
}

// IncWrite increases Write atomically and returns the new value.
func (s *TxStats) IncWrite(delta int64) int64 {
	return atomic.AddInt64(&s.Write, delta)
}

// GetWriteTime returns WriteTime atomically.
func (s *TxStats) GetWriteTime() time.Duration {
	return atomicLoadDuration(&s.WriteTime)
}

// IncWriteTime increases WriteTime atomically and returns the new value.
func (s *TxStats) IncWriteTime(delta time.Duration) time.Duration {
	return atomicAddDuration(&s.WriteTime, delta)
}

func atomicAddDuration(ptr *time.Duration, du time.Duration) time.Duration {
	return time.Duration(atomic.AddInt64((*int64)(unsafe.Pointer(ptr)), int64(du)))
}

func atomicLoadDuration(ptr *time.Duration) time.Duration {
	return time.Duration(atomic.LoadInt64((*int64)(unsafe.Pointer(ptr))))
}<|MERGE_RESOLUTION|>--- conflicted
+++ resolved
@@ -283,11 +283,9 @@
 func (tx *Tx) commitFreelist() error {
 	// Allocate new pages for the new free list. This will overestimate
 	// the size of the freelist but not underestimate the size (which would be bad).
-<<<<<<< HEAD
+
 	opgid := tx.meta.pgid
 	// 为新页创建内存空间
-=======
->>>>>>> eb39e4c9
 	p, err := tx.allocate((tx.db.freelist.size() / tx.db.pageSize) + 1)
 	if err != nil {
 		tx.rollback()
@@ -335,7 +333,6 @@
 	if tx.writable {
 		// 恢复暂缓的缓存
 		tx.db.freelist.rollback(tx.meta.txid)
-<<<<<<< HEAD
 		if !tx.db.hasSyncedFreelist() {
 			// Reconstruct free page list by scanning the DB to get the whole free page list.
 			// Note: scaning the whole db is heavy if your db size is large in NoSyncFreeList mode.
@@ -344,7 +341,6 @@
 			// Read free page list from freelist page.
 			// 从mate数据中恢复freelist
 			tx.db.freelist.reload(tx.db.page(tx.db.meta().freelist))
-=======
 		// When mmap fails, the `data`, `dataref` and `datasz` may be reset to
 		// zero values, and there is no way to reload free page IDs in this case.
 		if tx.db.data != nil {
@@ -356,7 +352,7 @@
 				// Read free page list from freelist page.
 				tx.db.freelist.reload(tx.db.page(tx.db.meta().freelist))
 			}
->>>>>>> eb39e4c9
+
 		}
 	}
 	tx.close()
@@ -481,7 +477,7 @@
 	return f.Close()
 }
 
-<<<<<<< HEAD
+
 // Check performs several consistency checks on the database for this transaction.
 // An error is returned if any inconsistency is found.
 //
@@ -576,8 +572,7 @@
 	})
 }
 
-=======
->>>>>>> eb39e4c9
+
 // allocate returns a contiguous block of memory starting at a given page.
 // 根据当前事务返回一个连续的内存块
 func (tx *Tx) allocate(count int) (*page, error) {
