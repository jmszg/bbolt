--- conflicted
+++ resolved
@@ -771,21 +771,14 @@
 }
 
 // node creates a node from a page and associates it with a given parent.
-<<<<<<< HEAD
 // 根据相关的父节点创建一个页id为pgid的子节点
 func (b *Bucket) node(pgid pgid, parent *node) *node {
 	_assert(b.nodes != nil, "nodes map expected")
 
 	// Retrieve node if it's already been created.
 	// 如果已经创建了索引节点则返回该节点
-	if n := b.nodes[pgid]; n != nil {
-=======
-func (b *Bucket) node(pgId pgid, parent *node) *node {
-	_assert(b.nodes != nil, "nodes map expected")
-
-	// Retrieve node if it's already been created.
 	if n := b.nodes[pgId]; n != nil {
->>>>>>> eb39e4c9
+
 		return n
 	}
 
@@ -802,12 +795,9 @@
 	// 如果当前桶是一个内敛桶则使用桶相关的内敛页
 	var p = b.page
 	if p == nil {
-<<<<<<< HEAD
+
 		// 如果没有内敛页，从当期事务中去查找
-		p = b.tx.page(pgid)
-=======
 		p = b.tx.page(pgId)
->>>>>>> eb39e4c9
 	}
 
 	// Read the page into the node and cache it.
